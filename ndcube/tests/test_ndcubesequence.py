from collections import namedtuple
import pytest
import datetime
import unittest

import sunpy.map
import numpy as np
import astropy.units as u

from ndcube import NDCube, NDCubeSequence
from ndcube.utils.wcs import WCS


# sample data for tests
# TODO: use a fixture reading from a test file. file TBD.
data = np.array([[[1, 2, 3, 4], [2, 4, 5, 3], [0, -1, 2, 3]],
                 [[2, 4, 5, 1], [10, 5, 2, 2], [10, 3, 3, 0]]])

data2 = np.array([[[11, 22, 33, 44], [22, 44, 55, 33], [0, -1, 22, 33]],
                  [[22, 44, 55, 11], [10, 55, 22, 22], [10, 33, 33, 0]]])

ht = {'CTYPE3': 'UNKNOWN', 'CUNIT3': 'deg', 'CDELT3': 0.5, 'CRPIX3': 0, 'CRVAL3': 0, 'NAXIS3': 2,
      'CTYPE2': 'WAVE    ', 'CUNIT2': 'Angstrom', 'CDELT2': 0.2, 'CRPIX2': 0, 'CRVAL2': 0,
      'NAXIS2': 3,
      'CTYPE1': 'TIME    ', 'CUNIT1': 'min', 'CDELT1': 0.4, 'CRPIX1': 0, 'CRVAL1': 0, 'NAXIS1': 4}

hm = {
    'CTYPE1': 'WAVE    ', 'CUNIT1': 'Angstrom', 'CDELT1': 0.2, 'CRPIX1': 0, 'CRVAL1': 10,
    'NAXIS1': 4,
    'CTYPE2': 'HPLT-TAN', 'CUNIT2': 'deg', 'CDELT2': 0.5, 'CRPIX2': 2, 'CRVAL2': 0.5, 'NAXIS2': 3,
    'CTYPE3': 'HPLN-TAN', 'CUNIT3': 'deg', 'CDELT3': 0.4, 'CRPIX3': 2, 'CRVAL3': 1, 'NAXIS3': 2,
}

wt = WCS(header=ht, naxis=3)
wm = WCS(header=hm, naxis=3)

cube1 = NDCube(data, wt, extra_coords=[
    ('pix', 0, u.Quantity(range(data.shape[0]), unit=u.pix)),
    ('distance', None, u.Quantity(0, unit=u.cm)),
    ('time', None, datetime.datetime(2000, 1, 1, 0, 0))])

cube2 = NDCube(data, wm, extra_coords=[
    ('pix', 0, u.Quantity(np.arange(1, data.shape[0] + 1), unit=u.pix) +
     cube1.extra_coords['pix']['value'][-1]),
    ('distance', None, u.Quantity(1, unit=u.cm)),
    ('time', None, datetime.datetime(2000, 1, 1, 0, 1))])

<<<<<<< HEAD
cube3 = NDCube(data2, wt, extra_coords=[
    ('pix', 0, u.Quantity(np.arange(1, data2.shape[0]+1), unit=u.pix) +
=======
cube3 = NDCube(data2, wt, missing_axes=[False, False, False, True], extra_coords=[
    ('pix', 0, u.Quantity(np.arange(1, data2.shape[0] + 1), unit=u.pix) +
>>>>>>> e6c9b833
     cube2.extra_coords['pix']['value'][-1]),
    ('distance', None, u.Quantity(2, unit=u.cm)),
    ('time', None, datetime.datetime(2000, 1, 1, 0, 2))])

cube4 = NDCube(data2, wm, extra_coords=[
    ('pix', 0, u.Quantity(np.arange(1, data2.shape[0] + 1), unit=u.pix) +
     cube3.extra_coords['pix']['value'][-1]),
    ('distance', None, u.Quantity(3, unit=u.cm)),
    ('time', None, datetime.datetime(2000, 1, 1, 0, 3))])

cube2_no_no = NDCube(data, wm, extra_coords=[
    ('pix', 0, u.Quantity(np.arange(1, data.shape[0] + 1), unit=u.pix) +
     cube1.extra_coords['pix']['value'][-1]),
    ('time', None, datetime.datetime(2000, 1, 1, 0, 1))])

<<<<<<< HEAD
cube3_no_time = NDCube(data2, wt, extra_coords=[
    ('pix', 0, u.Quantity(np.arange(1, data2.shape[0]+1), unit=u.pix) +
=======
cube3_no_time = NDCube(data2, wt, missing_axes=[False, False, False, True], extra_coords=[
    ('pix', 0, u.Quantity(np.arange(1, data2.shape[0] + 1), unit=u.pix) +
>>>>>>> e6c9b833
     cube2.extra_coords['pix']['value'][-1]),
    ('distance', None, u.Quantity(2, unit=u.cm))])

cube3_diff_compatible_unit = NDCube(
    data2, wt, extra_coords=[
        ('pix', 0, u.Quantity(np.arange(data2.shape[0]), unit=u.pix) +
         cube2.extra_coords['pix']['value'][-1]),
        ('distance', None, u.Quantity(2, unit=u.cm).to('m')),
        ('time', None, datetime.datetime(2000, 1, 1, 0, 2))])

cube3_diff_incompatible_unit = NDCube(
    data2, wt, extra_coords=[
        ('pix', 0, u.Quantity(np.arange(data2.shape[0]), unit=u.pix) +
         cube2.extra_coords['pix']['value'][-1]),
        ('distance', None, u.Quantity(2, unit=u.s)),
        ('time', None, datetime.datetime(2000, 1, 1, 0, 2))])

cube1_time_common = NDCube(
    data, wt,
    extra_coords=[('time', 1, [datetime.datetime(2000, 1, 1) + datetime.timedelta(minutes=i)
                               for i in range(data.shape[1])])])

cube2_time_common = NDCube(data, wm, extra_coords=[
    ('time', 1,
     [cube1_time_common.extra_coords["time"]["value"][-1] + datetime.timedelta(minutes=i)
      for i in range(1, data.shape[1] + 1)])])

cube1_no_extra_coords = NDCube(data, wt)
cube3_no_extra_coords = NDCube(data2, wt)

seq = NDCubeSequence([cube1, cube2, cube3, cube4], common_axis=0)
seq_bad_common_axis = NDCubeSequence([cube1, cube2, cube3, cube4], common_axis=None)
seq_time_common = NDCubeSequence([cube1_time_common, cube2_time_common], common_axis=1)
seq1 = NDCubeSequence([cube1, cube2, cube3, cube4])
seq2 = NDCubeSequence([cube1, cube2_no_no, cube3_no_time, cube4])
seq3 = NDCubeSequence([cube1, cube2, cube3_diff_compatible_unit, cube4])
seq4 = NDCubeSequence([cube1, cube2, cube3_diff_incompatible_unit, cube4])
seq_no_extra_coords = NDCubeSequence([cube1_no_extra_coords, cube3_no_extra_coords], common_axis=0)

nan_extra_coord = u.Quantity(range(4), unit=u.cm)
nan_extra_coord.value[1] = np.nan
nan_time_extra_coord = np.array([datetime.datetime(2000, 1, 1) + datetime.timedelta(minutes=i)
                                 for i in range(len(seq.data))])
nan_time_extra_coord[2] = np.nan


@pytest.mark.parametrize("test_input,expected", [
    (seq[0], NDCube),
    (seq[1], NDCube),
    (seq[2], NDCube),
    (seq[3], NDCube),
    (seq[0:1], NDCubeSequence),
    (seq[1:3], NDCubeSequence),
    (seq[0:2], NDCubeSequence),
    (seq[slice(0, 2)], NDCubeSequence),
    (seq[slice(0, 3)], NDCubeSequence),
])
def test_slice_first_index_sequence(test_input, expected):
    assert isinstance(test_input, expected)


@pytest.mark.parametrize("test_input,expected", [
    (seq[1:3], 2 * u.pix),
    (seq[0:2], 2 * u.pix),
    (seq[0::], 4 * u.pix),
    (seq[slice(0, 2)], 2 * u.pix),
    (seq[slice(0, 3)], 3 * u.pix),
])
def test_slice_first_index_sequence(test_input, expected):
    assert test_input.dimensions[0] == expected


@pytest.mark.parametrize("test_input,expected", [
    (seq.index_as_cube[0:5].dimensions, (3 * u.pix, [2., 2., 1.] * u.pix, 3 * u.pix, 4 * u.pix)),
    (seq.index_as_cube[1:3].dimensions, (2 * u.pix, 1 * u.pix, 3 * u.pix, 4 * u.pix)),
    (seq.index_as_cube[0:6].dimensions, (3 * u.pix, 2 * u.pix, 3 * u.pix, 4 * u.pix)),
    (seq.index_as_cube[0::].dimensions, (4 * u.pix, 2 * u.pix, 3 * u.pix, 4 * u.pix)),
    (seq.index_as_cube[0:5, 0].dimensions, (3 * u.pix, [2., 2., 1.] * u.pix, 4 * u.pix)),
    (seq.index_as_cube[1:3, 0:2].dimensions, (2 * u.pix, 1 * u.pix, 2 * u.pix, 4 * u.pix)),
    (seq.index_as_cube[0:6, 0, 0:1].dimensions, (3 * u.pix, 2 * u.pix, 1 * u.pix)),
    (seq.index_as_cube[0::, 0, 0].dimensions, (4 * u.pix, 2 * u.pix)),
])
def test_index_as_cube(test_input, expected):
    for i in range(len(test_input)):
        try:
            assert test_input[i] == expected[i]
        except ValueError:
            assert (test_input[i].value == expected[i].value).all()
            assert test_input[i].unit == expected[i].unit


@pytest.mark.parametrize("test_input,expected", [
    (seq1.explode_along_axis(0), (8 * u.pix, 3 * u.pix, 4 * u.pix)),
    (seq1.explode_along_axis(1), (12 * u.pix, 2 * u.pix, 4 * u.pix)),
    (seq1.explode_along_axis(2), (16 * u.pix, 2 * u.pix, 3 * u.pix)),
])
def test_explode_along_axis(test_input, expected):
    assert test_input.dimensions == expected


def test_explode_along_axis_error():
    with pytest.raises(ValueError):
        seq.explode_along_axis(1)


@pytest.mark.parametrize(
    "test_input,expected",
    [(seq, (4 * u.pix, 2. * u.pix, 3. * u.pix, 4. * u.pix))])
def test_dimensions(test_input, expected):
    unit_tester = unittest.TestCase()
    unit_tester.assertEqual(test_input.dimensions, expected)


@pytest.mark.parametrize(
    "test_input,expected",
    [(seq, u.Quantity([8., 3., 4], unit=u.pix))])
def test_cube_like_dimensions(test_input, expected):
    assert (seq.cube_like_dimensions == expected).all()


@pytest.mark.parametrize("test_input", [(seq_bad_common_axis)])
def test_cube_like_dimensions_error(test_input):
    with pytest.raises(TypeError):
        seq_bad_common_axis.cube_like_dimensions


@pytest.mark.parametrize(
    "test_input,expected",
    [(seq, {'pix': u.Quantity([0., 1., 2., 3., 4., 5., 6., 7.], unit=u.pix)}),
     (seq_time_common,
      {'time': np.array([datetime.datetime(2000, 1, 1, 0, 0), datetime.datetime(2000, 1, 1, 0, 1),
                         datetime.datetime(2000, 1, 1, 0, 2), datetime.datetime(2000, 1, 1, 0, 3),
                         datetime.datetime(2000, 1, 1, 0, 4), datetime.datetime(2000, 1, 1, 0, 5)],
                        dtype=object)})])
def test_common_axis_extra_coords(test_input, expected):
    output = test_input.common_axis_extra_coords
    assert output.keys() == expected.keys()
    for key in output.keys():
        try:
            assert output[key] == expected[key]
        except ValueError:
            assert (output[key] == expected[key]).all()


@pytest.mark.parametrize("test_input", [(seq_no_extra_coords)])
def test_no_common_axis_extra_coords(test_input):
    assert seq_no_extra_coords.sequence_axis_extra_coords is None


@pytest.mark.parametrize(
    "test_input,expected",
    [(seq,
      {'distance': u.Quantity(range(4), unit=u.cm),
       'time': np.array([datetime.datetime(2000, 1, 1) + datetime.timedelta(minutes=i)
                         for i in range(len(seq.data))])}),
     (seq2,
      {'distance': nan_extra_coord,
       'time': nan_time_extra_coord}),
     (seq3,
      {'distance': u.Quantity(range(4), unit=u.cm),
       'time': np.array([datetime.datetime(2000, 1, 1) + datetime.timedelta(minutes=i)
                         for i in range(len(seq.data))])})])
def test_sequence_axis_extra_coords(test_input, expected):
    output = test_input.sequence_axis_extra_coords
    assert output.keys() == expected.keys()
    for key in output.keys():
        if isinstance(output[key], u.Quantity):
            assert output[key].unit == expected[key].unit
            np.testing.assert_array_almost_equal(output[key].value, expected[key].value)
        else:
            # For non-Quantities, must check element by element due to
            # possible mixture of NaN and non-number elements on
            # arrays, e.g. datetime does not work with
            # np.testing.assert_array_almost_equal().
            for i, output_value in enumerate(output[key]):
                if isinstance(output_value, float):
                    # Check if output is nan, expected is no and vice versa.
                    if not isinstance(expected[key][i], float):
                        raise AssertionError("{} != {}".format(output_value, expected[key][i]))
                    elif np.logical_xor(np.isnan(output_value), np.isnan(expected[key][i])):
                        raise AssertionError("{0} != {1}", format(output_value, expected[key][i]))
                    # Else assert they are equal if they are both not NaN.
                    elif not np.isnan(output_value):
                        assert output_value == expected[key][i]
                # Else, is output is not a float, assert it equals expected.
                else:
                    assert output_value == expected[key][i]


@pytest.mark.parametrize("test_input", [(seq_no_extra_coords)])
def test_no_sequence_axis_extra_coords(test_input):
    assert seq_no_extra_coords.sequence_axis_extra_coords is None


@pytest.mark.parametrize("test_input", [(seq4)])
def test_sequence_axis_extra_coords_incompatible_unit_error(test_input):
    with pytest.raises(u.UnitConversionError):
        test_input.sequence_axis_extra_coords<|MERGE_RESOLUTION|>--- conflicted
+++ resolved
@@ -45,13 +45,8 @@
     ('distance', None, u.Quantity(1, unit=u.cm)),
     ('time', None, datetime.datetime(2000, 1, 1, 0, 1))])
 
-<<<<<<< HEAD
 cube3 = NDCube(data2, wt, extra_coords=[
     ('pix', 0, u.Quantity(np.arange(1, data2.shape[0]+1), unit=u.pix) +
-=======
-cube3 = NDCube(data2, wt, missing_axes=[False, False, False, True], extra_coords=[
-    ('pix', 0, u.Quantity(np.arange(1, data2.shape[0] + 1), unit=u.pix) +
->>>>>>> e6c9b833
      cube2.extra_coords['pix']['value'][-1]),
     ('distance', None, u.Quantity(2, unit=u.cm)),
     ('time', None, datetime.datetime(2000, 1, 1, 0, 2))])
@@ -67,13 +62,8 @@
      cube1.extra_coords['pix']['value'][-1]),
     ('time', None, datetime.datetime(2000, 1, 1, 0, 1))])
 
-<<<<<<< HEAD
 cube3_no_time = NDCube(data2, wt, extra_coords=[
     ('pix', 0, u.Quantity(np.arange(1, data2.shape[0]+1), unit=u.pix) +
-=======
-cube3_no_time = NDCube(data2, wt, missing_axes=[False, False, False, True], extra_coords=[
-    ('pix', 0, u.Quantity(np.arange(1, data2.shape[0] + 1), unit=u.pix) +
->>>>>>> e6c9b833
      cube2.extra_coords['pix']['value'][-1]),
     ('distance', None, u.Quantity(2, unit=u.cm))])
 
