--- conflicted
+++ resolved
@@ -154,22 +154,18 @@
         ndc.cube_like_dimensions
 
 
-<<<<<<< HEAD
 @pytest.mark.parametrize("ndc", (("ndcubesequence_3c_l_ln_lt_cax1",)), indirect=("ndc",))
 def test_common_axis_coords(ndc):
     common_axis_length = int(ndc.cube_like_dimensions[ndc._common_axis].value)
     base_time = Time('2000-01-01', format='fits', scale='utc')
     expected = {'time': [base_time + TimeDelta(60 * i, format='sec')
-                         for i in range(common_axis_length)]
-               }
-    print(expected)
+                         for i in range(common_axis_length)]}
     output = ndc.common_axis_coords
-    print(output)
-=======
+
+
 @pytest.mark.parametrize("ndc", (("ndcubesequence_4c_ln_lt_l",)), indirect=("ndc",))
 def test_sequence_axis_coords(ndc):
     expected = {'global coord': [None, <Quantity 0. pix>, None],
                 'distance': [<Quantity 1. um>, <Quantity 2. um>, None]}
     output = ndc.sequence_axis_coords
->>>>>>> eccf55e4
     assert output == expected