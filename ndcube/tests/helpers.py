--- conflicted
+++ resolved
@@ -6,15 +6,11 @@
 
 import numpy as np
 
-<<<<<<< HEAD
 from numpy.testing import assert_equal
 
 from ndcube import utils
 from astropy.wcs.wcsapi.fitswcs import SlicedFITSWCS, SlicedLowLevelWCS
 from astropy.wcs.wcsapi.sliced_low_level_wcs import sanitize_slices
-=======
-from ndcube import NDCube, NDCubeSequence, utils
->>>>>>> 69fffc2d
 
 __all__ = ['assert_extra_coords_equal',
            'assert_metas_equal',
@@ -42,16 +38,7 @@
     assert isinstance(test_input, type(expected_cube))
     assert np.all(test_input.mask == expected_cube.mask)
     assert_wcs_are_equal(test_input.wcs, expected_cube.wcs)
-<<<<<<< HEAD
     assert test_input.uncertainty.array.shape == expected_cube.uncertainty.array.shape
-=======
-    assert test_input.missing_axes == expected_cube.missing_axes
-    if type(test_input.uncertainty) is not type(expected_cube.uncertainty):
-        raise AssertionError("NDCube uncertainties not of same type: {0} != {1}".format(
-            type(test_input.uncertainty), type(expected_cube.uncertainty)))
-    if test_input.uncertainty is not None:
-        assert test_input.uncertainty.array.shape == expected_cube.uncertainty.array.shape
->>>>>>> 69fffc2d
     assert test_input.world_axis_physical_types == expected_cube.world_axis_physical_types
     assert all(test_input.dimensions.value == expected_cube.dimensions.value)
     assert test_input.dimensions.unit == expected_cube.dimensions.unit
@@ -78,7 +65,6 @@
     Also checks if both the wcs objects are instance
     of `SlicedLowLevelWCS`
     """
-<<<<<<< HEAD
 
     # Check the APE14 attributes of both the WCS
     assert wcs1.pixel_n_dim == wcs2.pixel_n_dim
@@ -99,26 +85,4 @@
 
     # Sanitize the slices
     item = sanitize_slices(item, dim)
-    return SlicedFITSWCS(wcs, item)
-=======
-    assert list(wcs1.wcs.ctype) == list(wcs2.wcs.ctype)
-    assert list(wcs1.wcs.crval) == list(wcs2.wcs.crval)
-    assert list(wcs1.wcs.crpix) == list(wcs2.wcs.crpix)
-    assert list(wcs1.wcs.cdelt) == list(wcs2.wcs.cdelt)
-    assert list(wcs1.wcs.cunit) == list(wcs2.wcs.cunit)
-    assert wcs1.wcs.naxis == wcs2.wcs.naxis
-
-
-def assert_collections_equal(collection1, collection2):
-    assert collection1.keys() == collection2.keys()
-    assert collection1.aligned_axes == collection2.aligned_axes
-    for cube1, cube2 in zip(collection1.values(), collection2.values()):
-        # Check cubes are same type.
-        assert type(cube1) is type(cube2)
-        if isinstance(cube1, NDCube):
-            assert_cubes_equal(cube1, cube2)
-        elif isinstance(cube1, NDCubeSequence):
-            assert_cubesequences_equal(cube1, cube2)
-        else:
-            raise TypeError("Unsupported Type in NDCollection: {0}".format(type(cube1)))
->>>>>>> 69fffc2d
+    return SlicedFITSWCS(wcs, item)