--- conflicted
+++ resolved
@@ -83,13 +83,8 @@
 cube3 = NDCube(
     data2, wt, missing_axes=[False, False, False, True],
     extra_coords=[
-<<<<<<< HEAD
-        ('pix', 0, u.Quantity(np.arange(1, data2.shape[0]+1), unit=u.pix) +
-         cube1._extra_coords_wcs_axis['pix']['value'][-1]),
-=======
         ('pix', 0, u.Quantity(np.arange(1, data2.shape[0] + 1), unit=u.pix) +
          cube1.extra_coords['pix']['value'][-1]),
->>>>>>> a0c4df00
         ('hi', 1, u.Quantity(range(data2.shape[1]), unit=u.s)),
         ('distance', None, u.Quantity(2, unit=u.cm)),
         ('time', None, datetime.datetime(2000, 1, 1, 0, 2))])
