import pytest
import unittest

import numpy as np
from astropy.wcs import WCS

from ndcube import utils
from ndcube.tests import helpers


ht_with_celestial = {
    'CTYPE4': 'HPLN-TAN', 'CUNIT4': 'deg', 'CDELT4': 1, 'CRPIX4': 0, 'CRVAL4': 0, 'NAXIS4': 1,
    'CNAME4': 'redundant axis', 'CROTA4': 0,
    'CTYPE3': 'HPLT-TAN', 'CUNIT3': 'deg', 'CDELT3': 0.5, 'CRPIX3': 0, 'CRVAL3': 0, 'NAXIS3': 2,
    'CTYPE2': 'WAVE    ', 'CUNIT2': 'Angstrom', 'CDELT2': 0.2, 'CRPIX2': 0, 'CRVAL2': 0,
    'NAXIS2': 3,
    'CTYPE1': 'TIME    ', 'CUNIT1': 'min', 'CDELT1': 0.4, 'CRPIX1': 0, 'CRVAL1': 0, 'NAXIS1': 4}

hm = {'CTYPE1': 'WAVE    ', 'CUNIT1': 'Angstrom', 'CDELT1': 0.2, 'CRPIX1': 0, 'CRVAL1': 10,
      'NAXIS1': 4,
      'CTYPE2': 'HPLT-TAN', 'CUNIT2': 'deg', 'CDELT2': 0.5, 'CRPIX2': 2, 'CRVAL2': 0.5,
      'NAXIS2': 3,
      'CTYPE3': 'HPLN-TAN', 'CUNIT3': 'deg', 'CDELT3': 0.4, 'CRPIX3': 2, 'CRVAL3': 1, 'NAXIS3': 2}
wm = WCS(header=hm)

hm_reindexed_102 = {
    'CTYPE2': 'WAVE    ', 'CUNIT2': 'Angstrom', 'CDELT2': 0.2, 'CRPIX2': 0, 'CRVAL2': 10,
    'NAXIS2': 4,
    'CTYPE1': 'HPLT-TAN', 'CUNIT1': 'deg', 'CDELT1': 0.5, 'CRPIX1': 2, 'CRVAL1': 0.5, 'NAXIS1': 3,
    'CTYPE3': 'HPLN-TAN', 'CUNIT3': 'deg', 'CDELT3': 0.4, 'CRPIX3': 2, 'CRVAL3': 1, 'NAXIS3': 2}
wm_reindexed_102 = WCS(header=hm_reindexed_102)

@pytest.mark.parametrize(
    "test_input,expected",
    [({}, False),
     ([slice(1, 5), slice(-1, -5, -2)], True)])
def test_all_slice(test_input, expected):
    assert utils.wcs._all_slice(test_input) == expected


@pytest.mark.parametrize(
    "test_input,expected",
    [({}, []),
     ((slice(1, 2), slice(1, 3), 2, slice(2, 4), 8),
      [slice(1, 2, None), slice(1, 3, None), slice(2, 3, None),
       slice(2, 4, None), slice(8, 9, None)])])
def test_slice_list(test_input, expected):
    assert utils.wcs._slice_list(test_input) == expected


@pytest.mark.parametrize("test_input,expected", [
    ((wm, np.array([1, 0, 2])), wm_reindexed_102),
    ((wm, np.array([1, 0, -1])), wm_reindexed_102)
])
def test_reindex_wcs(test_input, expected):
    print(utils.wcs.reindex_wcs(*test_input))
    print(expected)
    helpers.assert_wcs_are_equal(utils.wcs.reindex_wcs(*test_input), expected)


@pytest.mark.parametrize("test_input", [
    (TypeError, wm, 0),
    (TypeError, wm, np.array(['spam', 'eggs', 'ham'])),
])
def test_reindex_wcs_errors(test_input):
    with pytest.raises(test_input[0]):
        utils.wcs.reindex_wcs(*test_input[1:])


@pytest.mark.parametrize("test_input,expected", [
<<<<<<< HEAD
    ((wm, 0), (0, 1)),
    ((wm, 1), (0, 1)),
    ((wm, 2), (2,)),
    ((wm, 1), (0, 1))
    ])
=======
    ((wm, 0, [False, False, False]), (0, 1)),
    ((wm, 1, [False, False, False]), (0, 1)),
    ((wm, 2, [False, False, False]), (2,)),
    ((wm, 1, [False, False, True]), (1,))
])
>>>>>>> e6c9b833
def test_get_dependent_data_axes(test_input, expected):
    output = utils.wcs.get_dependent_data_axes(*test_input)
    assert output == expected


@pytest.mark.parametrize("test_input,expected", [
    ((wm, 0), (0,)),
    ((wm, 1), (1, 2)),
    ((wm, 2), (1, 2)),
])
def test_get_dependent_wcs_axes(test_input, expected):
    output = utils.wcs.get_dependent_wcs_axes(*test_input)
<<<<<<< HEAD
    assert output == expected
=======
    assert output == expected


@pytest.mark.parametrize("test_input,expected", [
    (wm, np.array([[True, False, False], [False, True, True], [False, True, True]])),
    (wt, np.array([[True, False, False, False], [False, True, False, False],
                   [False, False, True, True], [False, False, True, True]])),
    (wm_reindexed_102, np.array([[True, False, True], [False, True, False],
                                 [True, False, True]]))
])
def test_axis_correlation_matrix(test_input, expected):
    assert (utils.wcs.axis_correlation_matrix(test_input) == expected).all()
>>>>>>> e6c9b833
<|MERGE_RESOLUTION|>--- conflicted
+++ resolved
@@ -68,19 +68,11 @@
 
 
 @pytest.mark.parametrize("test_input,expected", [
-<<<<<<< HEAD
     ((wm, 0), (0, 1)),
     ((wm, 1), (0, 1)),
     ((wm, 2), (2,)),
     ((wm, 1), (0, 1))
     ])
-=======
-    ((wm, 0, [False, False, False]), (0, 1)),
-    ((wm, 1, [False, False, False]), (0, 1)),
-    ((wm, 2, [False, False, False]), (2,)),
-    ((wm, 1, [False, False, True]), (1,))
-])
->>>>>>> e6c9b833
 def test_get_dependent_data_axes(test_input, expected):
     output = utils.wcs.get_dependent_data_axes(*test_input)
     assert output == expected
@@ -93,19 +85,4 @@
 ])
 def test_get_dependent_wcs_axes(test_input, expected):
     output = utils.wcs.get_dependent_wcs_axes(*test_input)
-<<<<<<< HEAD
-    assert output == expected
-=======
-    assert output == expected
-
-
-@pytest.mark.parametrize("test_input,expected", [
-    (wm, np.array([[True, False, False], [False, True, True], [False, True, True]])),
-    (wt, np.array([[True, False, False, False], [False, True, False, False],
-                   [False, False, True, True], [False, False, True, True]])),
-    (wm_reindexed_102, np.array([[True, False, True], [False, True, False],
-                                 [True, False, True]]))
-])
-def test_axis_correlation_matrix(test_input, expected):
-    assert (utils.wcs.axis_correlation_matrix(test_input) == expected).all()
->>>>>>> e6c9b833
+    assert output == expected