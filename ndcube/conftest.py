--- conflicted
+++ resolved
@@ -288,11 +288,6 @@
 @pytest.fixture
 def extra_coords_3d():
     coord0 = Time(["2000-01-01T12:00:00", "2000-01-02T12:00:00"], scale="utc", format="fits")
-<<<<<<< HEAD
-    # coord1 = SkyCoord(ra=list(range(10, 40, 10)) * u.deg,
-    #                  dec=list(range(3)) * u.deg, frame="icrs")
-=======
->>>>>>> 2f0dd5be
     coord1 = list(range(3)) * u.pix
     coord2 = list(range(4)) * u.m
     return ExtraCoords.from_lookup_tables(('time', 'bye', 'hello'),
@@ -454,7 +449,6 @@
         uncertainty=data_rotated,
     )
     cube._extra_coords = simple_extra_coords_3d
-    cube._extra_coords._ndcube = cube
     return cube
 
 
