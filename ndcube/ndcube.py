
import abc
import numbers
import textwrap
import warnings
from collections import namedtuple

import astropy.nddata
import astropy.units as u
import numpy as np
import sunpy.coordinates
from astropy.utils.misc import InheritDocstrings
from astropy.wcs.wcsapi import BaseHighLevelWCS, BaseLowLevelWCS, HighLevelWCSWrapper, SlicedLowLevelWCS
from astropy.wcs.wcsapi.fitswcs import SlicedFITSWCS, custom_ctype_to_ucd_mapping

import ndcube.utils.wcs as wcs_utils
from ndcube import utils
from ndcube.mixins import NDCubePlotMixin, NDCubeSlicingMixin
from ndcube.ndcube_sequence import NDCubeSequence

__all__ = ['NDCubeABC', 'NDCubeBase', 'NDCube', 'NDCubeOrdered']


class NDCubeMetaClass(abc.ABCMeta):
    """
    A metaclass that combines `abc.ABCMeta`.
    """


class NDCubeABC(astropy.nddata.NDData, metaclass=NDCubeMetaClass):

    @abc.abstractmethod
    def pixel_to_world(self, *quantity_axis_list):
        """
        Convert a pixel coordinate to a data (world) coordinate by using
        `~astropy.wcs.WCS.all_pix2world`.

        Parameters
        ----------
        quantity_axis_list : iterable
            An iterable of `~astropy.units.Quantity` with unit as pixel `pix`.
            Note that these quantities must be entered as separate arguments, not as one list.

        origin : `int`.
            Origin of the top-left corner. i.e. count from 0 or 1.
            Normally, origin should be 0 when passing numpy indices, or 1 if
            passing values from FITS header or map attributes.
            See `~astropy.wcs.WCS.wcs_pix2world` for more information.
            Default is 0.

        Returns
        -------
        coord : `list`
            A list of arrays containing the output coordinates
            reverse of the wcs axis order.
        """

    @abc.abstractmethod
    def world_to_pixel(self, *quantity_axis_list):
        """
        Convert a world coordinate to a data (pixel) coordinate by using
        `~astropy.wcs.WCS.all_world2pix`.

        Parameters
        ----------
        quantity_axis_list : iterable
            A iterable of `~astropy.units.Quantity`.
            Note that these quantities must be entered as separate arguments, not as one list.

        origin : `int`
            Origin of the top-left corner. i.e. count from 0 or 1.
            Normally, origin should be 0 when passing numpy indices, or 1 if
            passing values from FITS header or map attributes.
            See `~astropy.wcs.WCS.wcs_world2pix` for more information.
            Default is 0.

        Returns
        -------
        coord : `list`
            A list of arrays containing the output coordinates
            reverse of the wcs axis order.
        """

    @abc.abstractproperty
    def dimensions(self):
        pass

    @abc.abstractproperty
    def world_axis_physical_types(self):
        pass

    @abc.abstractmethod
    def crop_by_coords(self, lower_corner, interval_widths=None, upper_corner=None, units=None):
        """
        Crops an NDCube given minimum values and interval widths along axes.

        Parameters
        ----------
        lower_corner: iterable of `astropy.units.Quantity` or `float`
            The minimum desired values along each relevant axis after cropping
            described in physical units consistent with the NDCube's wcs object.
            The length of the iterable must equal the number of data dimensions
            and must have the same order as the data.

        interval_widths: iterable of `astropy.units.Quantity` or `float`
            The width of the region of interest in each dimension in physical
            units consistent with the NDCube's wcs object. The length of the
            iterable must equal the number of data dimensions and must have
            the same order as the data. This argument will be removed in versions
            2.0, please use upper_corner argument.

        upper_corner: iterable of `astropy.units.Quantity` or `float`
            The maximum desired values along each relevant axis after cropping
            described in physical units consistent with the NDCube's wcs object.
            The length of the iterable must equal the number of data dimensions
            and must have the same order as the data.

        units: iterable of `astropy.units.quantity.Quantity`, optionnal
            If the inputs are set without units, the user must set the units
            inside this argument as `str`.
            The length of the iterable must equal the number of data dimensions
            and must have the same order as the data.

        Returns
        -------
        result: NDCube
        """


class NDCubeBase(NDCubeSlicingMixin, NDCubeABC):
    """
    Class representing N dimensional cubes. Extra arguments are passed on to
    `~astropy.nddata.NDData`.

    Parameters
    ----------
    data: `numpy.ndarray`
        The array holding the actual data in this object.

    wcs: `astropy.wcs.wcsapi.BaseLowLevelWCS`, `astropy.wcs.wcsapi.BaseHighLevelWCS`, optional
        The WCS object containing the axes' information, optional only if
        ``data`` is an `astropy.nddata.NDData` object.

    uncertainty : any type, optional
        Uncertainty in the dataset. Should have an attribute uncertainty_type
        that defines what kind of uncertainty is stored, for example "std"
        for standard deviation or "var" for variance. A metaclass defining
        such an interface is NDUncertainty - but isn’t mandatory. If the uncertainty
        has no such attribute the uncertainty is stored as UnknownUncertainty.
        Defaults to None.

    mask : any type, optional
        Mask for the dataset. Masks should follow the numpy convention
        that valid data points are marked by False and invalid ones with True.
        Defaults to None.

    meta : dict-like object, optional
        Additional meta information about the dataset. If no meta is provided
        an empty collections.OrderedDict is created. Default is None.

    unit : Unit-like or str, optional
        Unit for the dataset. Strings that can be converted to a Unit are allowed.
        Default is None.

    extra_coords : iterable of `tuple`, each with three entries
        (`str`, `int`, `astropy.units.quantity` or array-like)
        Gives the name, axis of data, and values of coordinates of a data axis not
        included in the WCS object.

    copy : bool, optional
        Indicates whether to save the arguments as copy. True copies every attribute
        before saving it while False tries to save every parameter as reference.
        Note however that it is not always possible to save the input as reference.
        Default is False.

    """

    def __init__(self, data, wcs=None, uncertainty=None, mask=None, meta=None,
                 unit=None, extra_coords=None, copy=False, **kwargs):

        super().__init__(data, wcs=wcs, uncertainty=uncertainty, mask=mask,
                         meta=meta, unit=unit, copy=copy, **kwargs)

        # Enforce that the WCS object is a low_level_wcs object, and not None.
        if self.wcs is None:
            raise TypeError("The WCS argument can not be None.")

        # Format extra coords.
        if extra_coords:
            self._extra_coords_wcs_axis = \
                utils.cube._format_input_extra_coords_to_extra_coords_wcs_axis(
                    extra_coords, wcs_utils._pixel_keep(wcs), wcs.pixel_n_dim, data.shape)
        else:
            self._extra_coords_wcs_axis = None

    @property
    def dimensions(self):
        """
        Returns a named tuple with two attributes: 'shape' gives the shape of
        the data dimensions; 'axis_types' gives the WCS axis type of each
        dimension, e.g. WAVE or HPLT-TAN for wavelength of helioprojected
        latitude.
        """
        return u.Quantity(self.data.shape, unit=u.pix)

    @property
    def world_axis_physical_types(self):
        """
        Returns an iterable of strings describing the physical type for each
        world axis.

        The strings conform to the International Virtual Observatory
        Alliance standard, UCD1+ controlled Vocabulary.  For a
        description of the standard and definitions of the different
        strings and string components, see
        http://www.ivoa.net/documents/latest/UCDlist.html.
        """

        # Use the context manager to access the physical types,
        # which are not present in the APE14.
        # APE14 physical types are covered by default.
        with custom_ctype_to_ucd_mapping(wcs_utils.wcs_ivoa_mapping):
            ctype = self.wcs.low_level_wcs.world_axis_physical_types

        return tuple(ctype[::-1])

    @property
    def array_axis_physical_types(self):
        """
        Returns the WCS physical types associated with each array axis.

        Returns an iterable of tuples where each tuple corresponds to an array axis and
        holds strings denoting the WCS physical types associated with that array axis.
        Since multiple physical types can be associated with one array axis, tuples can
        be of different lengths. Likewise, as a single physical type can correspond to
        multiple array axes, the same physical type string can appear in multiple tuples.
        """
        world_axis_physical_types = np.array(self.wcs.world_axis_physical_types)
        axis_correlation_matrix = self.wcs.axis_correlation_matrix
        return [tuple(world_axis_physical_types[axis_correlation_matrix[:, i]])
                for i in range(axis_correlation_matrix.shape[1])][::-1]

    def pixel_to_world(self, *quantity_axis_list):
        # The docstring is defined in NDDataBase

        quantity_axis_list = quantity_axis_list[::-1]
        pixel_to_world = self.wcs.pixel_to_world(*quantity_axis_list)
        if isinstance(pixel_to_world, (tuple, list)):
            return pixel_to_world[::-1]

        return pixel_to_world

    def world_to_pixel(self, *quantity_axis_list):
        # The docstring is defined in NDDataBase

        quantity_axis_list = quantity_axis_list[::-1]
        world_to_pixel = self.wcs.world_to_pixel(*quantity_axis_list)

        # Adding the units of the output
        result = [u.Quantity(world_to_pixel[index], unit=u.pix) for index in range(self.wcs.low_level_wcs.pixel_n_dim)]
        return result[::-1]

    def axis_world_coords(self, *axes, edges=False):
        """
        Returns WCS coordinate values of all pixels for all axes.

        Parameters
        ----------
        axes: `int` or `str`, or multiple `int` or `str`
            Axis number in numpy ordering or unique substring of
            `~ndcube.NDCube.world_axis_physical_types`
            of axes for which real world coordinates are desired.
            axes=None implies all axes will be returned.

        edges: `bool`
            The edges argument helps in returning `pixel_edges`
            instead of `pixel_values`. Default value is False,
            which returns `pixel_values`. True return `pixel_edges`

        Returns
        -------
        axes_coords: `list`
            High level object giving the real world coords for the axes requested by user.
            For example, SkyCoords.

        Example
        -------
        >>> NDCube.all_world_coords(('lat', 'lon')) # doctest: +SKIP
        >>> NDCube.all_world_coords(2) # doctest: +SKIP

        """
        raise NotImplementedError()

    def axis_world_coord_values(self, *axes, edges=False):
        """
        Returns WCS coordinate values of all pixels for desired axes.

        Parameters
        ----------
        axes: `int` or `str`, or multiple `int` or `str`
            Axis number in numpy ordering or unique substring of
            `~ndcube.NDCube.wcs.world_axis_physical_types`
            of axes for which real world coordinates are desired.
            axes=None implies all axes will be returned.

        edges: `bool`
            If True, the coords at the edges of the pixels are returned
            rather than the coords at the center of the pixels.
            Note that there are n+1 edges for n pixels which is reflected
            in the returned coords.
            Default=False, i.e. pixel centers are returned.

        Returns
        -------
        coord_values: `collections.namedtuple`
            Real world coords labeled with their real world physical types
            for the axes requested by the user.
            Returned in same order as axis_names.

        Example
        -------
        >>> NDCube.all_world_coords_values(('lat', 'lon')) # doctest: +SKIP
        >>> NDCube.all_world_coords_values(2) # doctest: +SKIP

        """
        # Create meshgrid of all pixel coordinates.
        # If user, wants edges, set pixel values to pixel edges.
        # Else make pixel centers.
        wcs_shape = self.data.shape[::-1]
        if edges:
            wcs_shape = tuple(np.array(wcs_shape) + 1)
            pixel_inputs = np.meshgrid(*[np.arange(i) - 0.5 for i in wcs_shape],
                                       indexing='ij', sparse=True)
        else:
            pixel_inputs = np.meshgrid(*[np.arange(i) for i in wcs_shape],
                                       indexing='ij', sparse=True)

        # Get world coords for all axes and all pixels.
<<<<<<< HEAD
        axes_coords = self.wcs.pixel_to_world(*pixel_inputs)
=======
        axes_coords = self.wcs.low_level_wcs.pixel_to_world_values(*pixel_inputs)
        if self.wcs.low_level_wcs.world_n_dim == 1:
            axes_coords = [axes_coords]
        # Ensure it's a list not a tuple
        axes_coords = list(axes_coords)
>>>>>>> ea553ac0

        # Reduce duplication across independent dimensions for each coord
        # and transpose to make dimensions mimic numpy array order rather than WCS order.
        for i, axis_coord in enumerate(axes_coords):
            slices = np.array([slice(None)] * self.wcs.world_n_dim)
            slices[np.invert(self.wcs.axis_correlation_matrix[i])] = 0
<<<<<<< HEAD
            axes_coords[i] = axis_coord[tuple(slices)].T
=======
            axes_coords[i] = axis_coord[tuple(slices)].T * u.Unit(self.wcs.low_level_wcs.world_axis_units[i])
>>>>>>> ea553ac0

        world_axis_physical_types = self.wcs.world_axis_physical_types
        # If user has supplied axes, extract only the
        # world coords that correspond to those axes.
        if axes:
            # Convert input axes to WCS world axis indices.
            world_indices = set()
            for axis in axes:
                if isinstance(axis, numbers.Integral):
                    # If axis is int, it is a numpy order array axis.
                    # Convert to pixel axis in WCS order.
                    axis = wcs_utils.convert_between_array_and_pixel_axes(
                            np.array([axis]), self.wcs.pixel_n_dim)[0]
                    # Get WCS world axis indices that correspond to the WCS pixel axis
                    # and add to list of indices of WCS world axes whose coords will be returned.
                    world_indices.update(wcs_utils.pixel_axis_to_world_axes(
                        axis, self.wcs.axis_correlation_matrix))
                elif isinstance(axis, str):
                    # If axis is str, it is a physical type or substring of a physical type.
                    world_indices.update({wcs_utils.physical_type_to_world_axis(
                        axis, world_axis_physical_types)})
                else:
                    raise TypeError(f"Unrecognized axis type: {axis, type(axis)}. "
                                    "Must be of type (numbers.Integral, str)")
            # Use inferred world axes to extract the desired coord value
            # and corresponding physical types.
            world_indices = np.array(list(world_indices), dtype=int)
            axes_coords = np.array(axes_coords)[world_indices]
            world_axis_physical_types = tuple(np.array(world_axis_physical_types)[world_indices])

        # Return in array order.
        # First replace characters in physical types forbidden for namedtuple identifiers.
        identifiers = []
        for physical_type in world_axis_physical_types[::-1]:
            identifier = physical_type.replace(":", "_")
            identifier = identifier.replace(".", "_")
            identifier = identifier.replace("-", "__")
            identifiers.append(identifier)
        CoordValues = namedtuple("CoordValues", identifiers)
        return CoordValues(*axes_coords[::-1])

    @property
    def extra_coords(self):
        """
        Dictionary of extra coords where each key is the name of an extra
        coordinate supplied by user during instantiation of the NDCube.

        The value of each key is itself a dictionary with the following
        keys:   | 'axis': `int`   |     The number of the data axis to
        which the extra coordinate corresponds.   | 'value':
        `astropy.units.Quantity` or array-like   |     The value of the
        extra coordinate at each pixel/array element along the   |
        corresponding axis (given by the 'axis' key, above).  Note this
        means   |     that the length of 'value' must be equal to the
        length of the data axis   |     to which is corresponds.
        """

        if not self._extra_coords_wcs_axis:
            result = None
        else:
            result = {}
            for key in list(self._extra_coords_wcs_axis.keys()):
                result[key] = {
                    "axis": utils.cube.wcs_axis_to_data_ape14(
                        self._extra_coords_wcs_axis[key]["wcs axis"],
                        wcs_utils._pixel_keep(self.wcs),
                        self.wcs.low_level_wcs.pixel_n_dim),
                    "value": self._extra_coords_wcs_axis[key]["value"]}
        return result

    def crop_by_coords(self, lower_corner, interval_widths=None, upper_corner=None, units=None):
        # The docstring is defined in NDDataBase
        n_dim = self.data.ndim
        # Raising a value error if the arguments have not the same dimensions.
        # Calculation of upper_corner with the inputing interval_widths
        # This part of the code will be removed in version 2.0
        if interval_widths:
            warnings.warn(
                "interval_widths will be removed from the API in version 2.0"
                ", please use upper_corner argument.")
            if upper_corner:
                raise ValueError("Only one of interval_widths or upper_corner "
                                 "can be set. Recommend using upper_corner as "
                                 "interval_widths is deprecated.")
            if (len(lower_corner) != len(interval_widths)) or (len(lower_corner) != n_dim):
                raise ValueError("lower_corner and interval_widths must have "
                                 "same number of elements as number of data "
                                 "dimensions.")
            upper_corner = [lower_corner[i] + interval_widths[i] for i in range(n_dim)]
        # Raising a value error if the arguments have not the same dimensions.
        if (len(lower_corner) != len(upper_corner)) or (len(lower_corner) != n_dim):
            raise ValueError("lower_corner and upper_corner must have the same "
                             "number of elements as number of data dimensions.")

        lower_corner = list(lower_corner)
        upper_corner = list(upper_corner)

        if units:
            # Raising a value error if units have not the data dimensions.
            if len(units) != n_dim:
                raise ValueError('units must have same number of elements as '
                                 'number of data dimensions.')
            # If inputs are not Quantity objects, they are modified into specified units
            lower_corner = [u.Quantity(lower_corner[i], unit=units[i])
                            for i in range(self.data.ndim)]
            upper_corner = [u.Quantity(upper_corner[i], unit=units[i])
                            for i in range(self.data.ndim)]
        else:
            if any([not isinstance(x, u.Quantity) for x in lower_corner + upper_corner]):
                raise TypeError("lower_corner and interval_widths/upper_corner must be "
                                "of type astropy.units.Quantity or the units kwarg "
                                "must be set.")
        # Get all corners of region of interest.
        all_world_corners_grid = np.meshgrid(
            *[u.Quantity([lower_corner[i], upper_corner[i]], unit=lower_corner[i].unit).value
              for i in range(self.data.ndim)])
        all_world_corners = [all_world_corners_grid[i].flatten() * lower_corner[i].unit
                             for i in range(n_dim)]

        # Convert them back to units of world_axis_units
        world_axis_units = self.wcs.low_level_wcs.world_axis_units[::-1]
        all_world_corners = [entries.to(world_axis_units[i]) for i, entries in enumerate(all_world_corners)]

        # Here we are using `wcs.world_to_pixel_values` instead of NDCube's world_to_pixel as the latter
        # requires high_level astropy objects to operate
        # Since it is a low_level API, so input parameters need to be adjusted in wcs ordering.

        # Convert to pixel coordinates
        all_world_corners = all_world_corners[::-1]
        all_pix_corners = self.wcs.low_level_wcs.world_to_pixel_values(*all_world_corners)
        all_pix_corners = all_pix_corners[::-1]
        all_pix_corners = tuple(u.Quantity(a, u.pix).value for a in all_pix_corners)

        # Derive slicing item with which to slice NDCube.
        # Be sure to round down min pixel and round up + 1 the max pixel.
        item = tuple([slice(int(np.clip(axis_pixels.min(), 0, None)),
                            int(np.ceil(axis_pixels.max())) + 1)
                      for axis_pixels in all_pix_corners])
        return self[item]

    def crop_by_extra_coord(self, coord_name, min_coord_value, max_coord_value):
        """
        Crops an NDCube given a minimum value and interval width along an extra
        coord.

        Parameters
        ----------
        coord_name: `str`
            Name of extra coordinate by which to crop.

        min_coord_value: Single value `astropy.units.Quantity`
            The minimum desired value of the extra coord after cropping.
            Unit must be consistent with the extra coord on which cropping is based.

        min_coord_value: Single value `astropy.units.Quantity`
            The maximum desired value of the extra coord after cropping.
            Unit must be consistent with the extra coord on which cropping is based.

        Returns
        -------
        result: `ndcube.NDCube`
        """
        if not isinstance(coord_name, str):
            raise TypeError("The API for this function has changed. "
                            "Please give coord_name, min_coord_value, max_coord_value")
        extra_coord_dict = self.extra_coords[coord_name]
        if isinstance(extra_coord_dict["value"], u.Quantity):
            extra_coord_values = extra_coord_dict["value"]
        else:
            extra_coord_values = np.asarray(extra_coord_dict["value"])
        w = np.logical_and(extra_coord_values >= min_coord_value,
                           extra_coord_values < max_coord_value)
        w = np.arange(len(extra_coord_values))[w]
        item = [slice(None)] * len(self.dimensions)
        item[extra_coord_dict["axis"]] = slice(w[0], w[-1] + 1)
        return self[tuple(item)]

    def __str__(self):
        return textwrap.dedent(f"""\
                NDCube
                ---------------------
                {{wcs}}
                ---------------------
                Length of NDCube: {self.dimensions}
                Axis Types of NDCube: {self.world_axis_physical_types}""").format(wcs=str(self.wcs))

    def __repr__(self):
        return f"{object.__repr__(self)}\n{str(self)}"

    def explode_along_axis(self, axis):
        """
        Separates slices of NDCubes along a given cube axis into a
        NDCubeSequence of (N-1)DCubes.

        Parameters
        ----------
        axis : `int`
            The axis along which the data is to be changed.

        Returns
        -------
        result : `ndcube_sequence.NDCubeSequence`
        """
        # If axis is -ve then calculate the axis from the length of the dimensions of one cube
        if axis < 0:
            axis = len(self.dimensions) + axis
        # To store the resultant cube
        result_cubes = []
        # All slices are initially initialised as slice(None, None, None)
        cube_slices = [slice(None, None, None)] * self.data.ndim
        # Slicing the cube inside result_cube
        for i in range(self.data.shape[axis]):
            # Setting the slice value to the index so that the slices are done correctly.
            cube_slices[axis] = i
            # Set to None the metadata of sliced cubes.
            item = tuple(cube_slices)
            sliced_cube = self[item]
            sliced_cube.meta = None
            # Appending the sliced cubes in the result_cube list
            result_cubes.append(sliced_cube)
        # Creating a new NDCubeSequence with the result_cubes and common axis as axis
        return NDCubeSequence(result_cubes, common_axis=axis, meta=self.meta)


class NDCube(NDCubeBase, NDCubePlotMixin, astropy.nddata.NDArithmeticMixin):
    pass


class NDCubeOrdered(NDCube):
    """
    Class representing N dimensional cubes with oriented WCS. Extra arguments
    are passed on to NDData's init. The order is TIME, SPECTRAL, SOLAR-x,
    SOLAR-Y and any other dimension. For example, in an x, y, t cube the order
    would be (t,x,y) and in a lambda, t, y cube the order will be (t, lambda,
    y). Extra arguments are passed on to NDData's init.

    Parameters
    ----------
    data: `numpy.ndarray`
        The array holding the actual data in this object.

    wcs: `ndcube.wcs.wcs.WCS`
        The WCS object containing the axes' information. The axes'
        priorities are time, spectral, celestial. This means that if
        present, each of these axis will take precedence over the others.

    uncertainty : any type, optional
        Uncertainty in the dataset. Should have an attribute uncertainty_type
        that defines what kind of uncertainty is stored, for example "std"
        for standard deviation or "var" for variance. A metaclass defining
        such an interface is NDUncertainty - but isn’t mandatory. If the uncertainty
        has no such attribute the uncertainty is stored as UnknownUncertainty.
        Defaults to None.

    mask : any type, optional
        Mask for the dataset. Masks should follow the numpy convention
        that valid data points are marked by False and invalid ones with True.
        Defaults to None.

    meta : dict-like object, optional
        Additional meta information about the dataset. If no meta is provided
        an empty collections.OrderedDict is created. Default is None.

    unit : Unit-like or str, optional
        Unit for the dataset. Strings that can be converted to a Unit are allowed.
        Default is None.

    copy : bool, optional
        Indicates whether to save the arguments as copy. True copies every attribute
        before saving it while False tries to save every parameter as reference.
        Note however that it is not always possible to save the input as reference.
        Default is False.
    """

    def __init__(self, data, wcs, uncertainty=None, mask=None, meta=None,
                 unit=None, extra_coords=None, copy=False, **kwargs):
        axtypes = list(wcs.wcs.ctype)[::-1]
        array_order = utils.cube.select_order(axtypes)
        result_data = data.transpose(array_order)
        result_wcs = utils.wcs.reindex_wcs(wcs, np.array(array_order))
        if uncertainty is not None:
            result_uncertainty = uncertainty.transpose(array_order)
        else:
            result_uncertainty = None
        if mask is not None:
            result_mask = mask.transpose(array_order)
        else:
            result_mask = None
        # Reorder extra coords if needed.
        if extra_coords:
            reordered_extra_coords = []
            for coord in extra_coords:
                coord_list = list(coord)
                coord_list[1] = array_order[coord_list[1]]
                reordered_extra_coords.append(tuple(coord_list))

        super().__init__(result_data, result_wcs, uncertainty=result_uncertainty,
                         mask=result_mask, meta=meta, unit=unit,
                         extra_coords=reordered_extra_coords,
                         copy=copy, **kwargs)<|MERGE_RESOLUTION|>--- conflicted
+++ resolved
@@ -336,26 +336,18 @@
                                        indexing='ij', sparse=True)
 
         # Get world coords for all axes and all pixels.
-<<<<<<< HEAD
-        axes_coords = self.wcs.pixel_to_world(*pixel_inputs)
-=======
         axes_coords = self.wcs.low_level_wcs.pixel_to_world_values(*pixel_inputs)
         if self.wcs.low_level_wcs.world_n_dim == 1:
             axes_coords = [axes_coords]
         # Ensure it's a list not a tuple
         axes_coords = list(axes_coords)
->>>>>>> ea553ac0
 
         # Reduce duplication across independent dimensions for each coord
         # and transpose to make dimensions mimic numpy array order rather than WCS order.
         for i, axis_coord in enumerate(axes_coords):
             slices = np.array([slice(None)] * self.wcs.world_n_dim)
             slices[np.invert(self.wcs.axis_correlation_matrix[i])] = 0
-<<<<<<< HEAD
-            axes_coords[i] = axis_coord[tuple(slices)].T
-=======
             axes_coords[i] = axis_coord[tuple(slices)].T * u.Unit(self.wcs.low_level_wcs.world_axis_units[i])
->>>>>>> ea553ac0
 
         world_axis_physical_types = self.wcs.world_axis_physical_types
         # If user has supplied axes, extract only the
