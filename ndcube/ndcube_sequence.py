import copy
import numbers
import textwrap

import astropy.units as u
import numpy as np

from ndcube import utils

__all__ = ['NDCubeSequence']

PLOTTING_NOT_SUPPORTED_ERROR = """NDCubeSequence plotting is no longer supported.
To learn why or to tell us why it should be re-instated, read and comment on issue #315:

    https://github.com/sunpy/ndcube/issues/315

To see a introductory guide on how to make your own NDCubeSequence plots, see the docs:

    https://docs.sunpy.org/projects/ndcube/en/stable/ndcubesequence.html#plotting"""


class NDCubeSequenceBase:
    """
    Class representing a sequence of `~ndcube.NDCube`-like objects.

    The cubes are assumed to have the same dimensionality and axis physical types.

    Parameters
    ----------
    data_list : `list`
        List of `ndcube.NDCube`-like objects.

    meta : `dict` or None
        Meta data relevant to the sequence as a whole.

    common_axis: `int` or None
        The array axis of the cubes along which the cubes are ordered.
        For example, if the cubes are sequenced in chronological order and time is
        the 1st axis of each Cube, then common_axis should be set to 0.
        This enables the "cube_like" methods to be used, e.g.
        `ndcube.NDCubeSequence.index_as_cube` which slices the sequence as though it
        were a single cube concatenated along the common axis.
    """
    def __init__(self, data_list, meta=None, common_axis=None, **kwargs):
        self.data = data_list
        self.meta = meta
        if common_axis is not None:
            self._common_axis = int(common_axis)
        else:
            self._common_axis = common_axis

    @property
    def dimensions(self):
        """
        The length of each axis including the sequence axis.
        """
        return self._dimensions

    @property
    def _dimensions(self):
        dimensions = [len(self.data) * u.pix] + list(self.data[0].dimensions)
        if len(dimensions) > 1:
            # If there is a common axis, length of cube's along it may not
            # be the same. Therefore if the lengths are different,
            # represent them as a tuple of all the values, else as an int.
            if self._common_axis is not None:
                common_axis_lengths = [cube.data.shape[self._common_axis] for cube in self.data]
                if len(np.unique(common_axis_lengths)) != 1:
                    common_axis_dimensions = [cube.dimensions[self._common_axis]
                                              for cube in self.data]
                    dimensions[self._common_axis + 1] = u.Quantity(
                        common_axis_dimensions, unit=common_axis_dimensions[0].unit)
        return tuple(dimensions)

    @property
    def array_axis_physical_types(self):
        """
        The physical types associated with each array axis, including the sequence axis.
        """
        return [("meta.obs.sequence",)] + self.data[0].array_axis_physical_types

    @property
    def cube_like_dimensions(self):
        """
        The length of each array axis as if all cubes were concatenated along the common axis.
        """
        if not isinstance(self._common_axis, int):
            raise TypeError("Common axis must be set.")
        dimensions = list(self._dimensions)
        cube_like_dimensions = list(self._dimensions[1:])
        if dimensions[self._common_axis + 1].isscalar:
            cube_like_dimensions[self._common_axis] = u.Quantity(
                dimensions[0].value * dimensions[self._common_axis + 1].value, unit=u.pix)
        else:
            cube_like_dimensions[self._common_axis] = sum(dimensions[self._common_axis + 1])
        # Combine into single Quantity
        cube_like_dimensions = u.Quantity(cube_like_dimensions, unit=u.pix)
        return cube_like_dimensions

    @property
    def cube_like_array_axis_physical_types(self):
        """
        The physical types associated with each array axis, omitting the sequence axis.
        """
        if self._common_axis is None:
            raise ValueError("Common axis must be set.")
        return self.data[0].array_axis_physical_types

    def __getitem__(self, item):
        if isinstance(item, numbers.Integral):
            return self.data[item]
        # Create an empty sequence in which to place the sliced cubes.
        result = type(self)([], meta=self.meta, common_axis=self._common_axis)
        if isinstance(item, slice):
            result.data = self.data[item]
        else:
            if isinstance(item[0], numbers.Integral):
                result = self.data[item[0]][item[1:]]
            else:
                result.data = [cube[item[1:]] for cube in self.data[item[0]]]
            # Determine common axis after slicing.
            if self._common_axis is not None:
                drop_cube_axes = [isinstance(i, numbers.Integral) for i in item[1:]]
                if (len(drop_cube_axes) > self._common_axis and
                        drop_cube_axes[self._common_axis] is True):
                    result._common_axis = None
                else:
                    result._common_axis = \
                        self._common_axis - sum(drop_cube_axes[:self._common_axis])
        return result

    @property
    def index_as_cube(self):
        """
        Slice the NDCubesequence instance as a single cube concatenated along the common axis.

        Example
        -------
        >>> # Say we have three Cubes each cube has common_axis=0 is time and shape=(3,3,3)
        >>> data_list = [cubeA, cubeB, cubeC] # doctest: +SKIP
        >>> cs = NDCubeSequence(data_list, meta=None, common_axis=0) # doctest: +SKIP
        >>> # return zeroth time slice of cubeB in via normal NDCubeSequence indexing.
        >>> cs[1,:,0,:] # doctest: +SKIP
        >>> # Return same slice using this function
        >>> cs.index_as_cube[3:6, 0, :] # doctest: +SKIP
        """
        if self._common_axis is None:
            raise ValueError("common_axis cannot be None")
        return _IndexAsCubeSlicer(self)

    @property
    def common_axis_coords(self):
        """
        The coordinate values at each location along the common axis across all cubes.

        Only coordinates associated with the common axis in all cubes in the sequence
        are returned.  Coordinates from different cubes are concatenated along the
        common axis.  They thus represent the coordinate values at each location as
        if all cubes in the sequence were concatenated along the common axis.
        """
        common_axis = self._common_axis
        # Get coordinate objects associated with the common axis in all cubes.
        common_axis_names = set.intersection(*[set(cube.array_axis_physical_types[common_axis])
                                               for cube in self.data])
        common_coords = []
        mappings = []
        for i, cube in enumerate(self.data):
            cube_wcs = cube.combined_wcs
            common_coords.append(cube.axis_world_coords(common_axis, wcs=cube_wcs))
            mappings.append(utils.wcs.array_indices_for_world_objects(cube_wcs,
                                                                      axes=(common_axis,)))
        # For each coordinate, break up and then combine the coordinate objects across
        # the cubes into a list of coordinate objects that are length-1 and sequential
        # along the common axis.
        sequence_coords = []
        for coord_idx in range(len(common_coords[0])):
            exploded_coord = []
            for cube_idx in range(len(common_coords)):
                coord = common_coords[cube_idx][coord_idx]
                axis = np.where(np.array(mappings[cube_idx][coord_idx]) == common_axis)[0][0]
                item = [slice(None)] * len(coord.shape)
                for i in range(coord.shape[axis]):
                    item[axis] = i
                    exploded_coord.append(coord[tuple(item)])
            sequence_coords.append(exploded_coord)
        return sequence_coords

    @property
    def sequence_axis_coords(self):
        """
        Return the coordinate values along the sequence axis.

        These are compiled from the `~ndcube.GlobalCoords` objects attached to each
        `~ndcube.NDCube` where each cube represents a location along the sequence axis.
        Only coordinates that are common to all cubes are returned.
        """
        # Collect names of global coords common to all cubes.
        global_names = set.intersection(*[set(cube.global_coords.keys()) for cube in self.data])
        # For each coord, combine values from each cube's global coords property.
        return dict([(name, [cube.global_coords[name] for cube in self.data])
                     for name in global_names])

    def explode_along_axis(self, axis):
        """
        Separates slices of N-D cubes along a given cube axis into (N-1)D cubes.

        Parameters
        ----------
        axis : `int`
            The axis along which the data is to be changed.

        Returns
        -------
        `ndcube.NDCubeSequence`
            New sequence of (N-1)D cubes broken up along given axis.
        """
        # If axis is -ve then calculate the axis from the length of the dimensions of one cube.
        if axis < 0:
            axis = len(self.dimensions[1::]) + axis
        # To store the resultant cube
        result_cubes = []
        # All slices are initially initialised as slice(None, None, None)
        result_cubes_slice = [slice(None, None, None)] * len(self[0].data.shape)
        # the range of the axis that needs to be sliced
        range_of_axis = self[0].data.shape[axis]
        for ndcube in self.data:
            for index in range(range_of_axis):
                # setting the slice value to the index so that the slices are done correctly.
                result_cubes_slice[axis] = index
                # appending the sliced cubes in the result_cube list
                result_cubes.append(ndcube.__getitem__(tuple(result_cubes_slice)))
        # Determine common axis for new sequence.
        if self._common_axis is None or self._common_axis == axis:
            new_common_axis = None
        elif self._common_axis > axis:
            new_common_axis = self._common_axis - 1
        elif self._common_axis < axis:
            new_common_axis = self._common_axis
        # creating a new sequence with the result_cubes keeping the meta and common axis as axis
        return self._new_instance(result_cubes, common_axis=new_common_axis, meta=self.meta)

    def __str__(self):
        return (textwrap.dedent(f"""\
                NDCubeSequence
                --------------
                Dimensions:  {self.dimensions}
                Physical Types of Axes: {self.array_axis_physical_types}
                Common Cube Axis: {self._common_axis}"""))

    def __repr__(self):
        return f"{object.__repr__(self)}\n{str(self)}"

<<<<<<< HEAD
    def __iter__(self):
        return iter(self.data)
=======
    def __len__(self):
        return len(self.data)
>>>>>>> f5fcba0f

    @classmethod
    def _new_instance(cls, data_list, meta=None, common_axis=None):
        """
        Instantiate a new instance of this class using given data.
        """
        return cls(data_list, meta=meta, common_axis=common_axis)


class NDCubeSequence(NDCubeSequenceBase):
    """
    Class representing a sequence of `~ndcube.NDCube`-like objects.

    The cubes are assumed to have the same dimensionality and axis physical types.

    Parameters
    ----------
    data_list : `list`
        List of `ndcube.NDCube`-like objects.

    meta : `dict` or None
        Meta data relevant to the sequence as a whole.

    common_axis: `int` or None
        The array axis of the cubes along which the cubes are ordered.
        For example, if the cubes are sequenced in chronological order and time is
        the 1st axis of each Cube, then common_axis should be set to 0.
        This enables the "cube_like" methods to be used, e.g.
        `ndcube.NDCubeSequence.index_as_cube` which slices the sequence as though it
        were a single cube concatenated along the common axis.
    """
    def plot(self, **kwargs):
        raise NotImplementedError(PLOTTING_NOT_SUPPORTED_ERROR)

    def plot_as_cube(self, **kwargs):
        raise NotImplementedError(PLOTTING_NOT_SUPPORTED_ERROR)


"""
Cube Sequence Helpers
"""


class _IndexAsCubeSlicer:
    """
    Helper class to make slicing in index_as_cube sliceable/indexable like a
    numpy array.

    Parameters
    ----------
    seq : `ndcube.NDCubeSequence`
        Object of NDCubeSequence.
    """

    def __init__(self, seq):
        self.seq = seq

    def __getitem__(self, item):
        common_axis = self.seq._common_axis
        common_axis_lengths = [int(cube.dimensions[common_axis].value) for cube in self.seq.data]
        n_cube_dims = len(self.seq.cube_like_dimensions)
        n_uncommon_cube_dims = n_cube_dims - 1
        # If item is iint or slice, turn into a tuple, filling in items
        # for unincluded axes with slice(None). This ensures it is
        # treated the same as tuple items.
        if isinstance(item, (numbers.Integral, slice)):
            item = [item] + [slice(None)] * n_uncommon_cube_dims
        else:
            # Item must therefore be tuple. Ensure it has an entry for each axis.
            item = list(item) + [slice(None)] * (n_cube_dims - len(item))
        # If common axis item is slice(None), result is trivial as common_axis is not changed.
        if item[common_axis] == slice(None):
            # Create item for slicing through the default API and slice.
            return self.seq[tuple([slice(None)] + item)]
        if isinstance(item[common_axis], numbers.Integral):
            # If common_axis item is an int or return an NDCube with dimensionality of N-1
            sequence_index, common_axis_index = \
                utils.sequence.cube_like_index_to_sequence_and_common_axis_indices(
                    item[common_axis], common_axis, common_axis_lengths)
            # Insert index for common axis in item for slicing the NDCube.
            cube_item = copy.deepcopy(item)
            cube_item[common_axis] = common_axis_index
            return self.seq.data[sequence_index][tuple(cube_item)]
        else:
            # item can now only be a tuple whose common axis item is a non-None slice object.
            # Convert item into iterable of SequenceItems and slice each cube appropriately.
            # item for common_axis must always be a slice for every cube,
            # even if it is only a length-1 slice.
            # Thus NDCubeSequence.index_as_cube can only slice away common axis if
            # item is int or item's first item is an int.
            # i.e. NDCubeSequence.index_as_cube cannot cause common_axis to become None
            # since in all cases where the common_axis is sliced away involve an NDCube
            # is returned, not an NDCubeSequence.
            # common_axis of returned sequence must be altered if axes in front of it
            # are sliced away.
            sequence_items = utils.sequence.cube_like_tuple_item_to_sequence_items(
                item, common_axis, common_axis_lengths, n_cube_dims)
            # Work out new common axis value if axes in front of it are sliced away.
            new_common_axis = common_axis - sum([isinstance(i, numbers.Integral)
                                                 for i in item[:common_axis]])
            # Copy sequence and alter the data and common axis.
            result = type(self.seq)([], meta=self.seq.meta, common_axis=new_common_axis)
            result.data = [self.seq.data[sequence_item.sequence_index][sequence_item.cube_item]
                           for sequence_item in sequence_items]
            return result<|MERGE_RESOLUTION|>--- conflicted
+++ resolved
@@ -250,13 +250,11 @@
     def __repr__(self):
         return f"{object.__repr__(self)}\n{str(self)}"
 
-<<<<<<< HEAD
+    def __len__(self):
+        return len(self.data)
+
     def __iter__(self):
         return iter(self.data)
-=======
-    def __len__(self):
-        return len(self.data)
->>>>>>> f5fcba0f
 
     @classmethod
     def _new_instance(cls, data_list, meta=None, common_axis=None):
