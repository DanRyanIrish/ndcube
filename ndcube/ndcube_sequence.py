import copy
import numbers
import textwrap

import astropy.units as u
import numpy as np

<<<<<<< HEAD
from ndcube import GlobalCoords, utils
from ndcube.mixins.sequence_plotting import NDCubeSequencePlotMixin
=======
from ndcube import utils
>>>>>>> e7286915

__all__ = ['NDCubeSequence']

PLOTTING_NOT_SUPPORTED_ERROR = """NDCubeSequence plotting is no longer supported.
To learn why or to tell us why it should be re-instated, read and comment on issue #315:

    https://github.com/sunpy/ndcube/issues/315

To see a introductory guide on how to make your own NDCubeSequence plots, see the docs:

    https://docs.sunpy.org/projects/ndcube/en/stable/ndcubesequence.html#plotting"""


class NDCubeSequenceBase:
    """
    Class representing list of cubes.

    Parameters
    ----------
    data_list : `list`
        List of cubes.

    meta : `dict` or None
        The header of the NDCubeSequence.

    common_axis: `int` or None
        The data axis which is common between the NDCubeSequence and the Cubes within.
        For example, if the Cubes are sequenced in chronological order and time is
        one of the zeroth axis of each Cube, then common_axis should be se to 0.
        This enables the option for the NDCubeSequence to be indexed as though it is
        one single Cube.
    """

    def __init__(self, data_list, meta=None, common_axis=None, **kwargs):
        self.data = data_list
        self.meta = meta
        if common_axis is not None:
            self._common_axis = int(common_axis)
        else:
            self._common_axis = common_axis

    @property
    def dimensions(self):
        return self._dimensions

    @property
    def _dimensions(self):
        dimensions = [len(self.data) * u.pix] + list(self.data[0].dimensions)
        if len(dimensions) > 1:
            # If there is a common axis, length of cube's along it may not
            # be the same. Therefore if the lengths are different,
            # represent them as a tuple of all the values, else as an int.
            if self._common_axis is not None:
                common_axis_lengths = [cube.data.shape[self._common_axis] for cube in self.data]
                if len(np.unique(common_axis_lengths)) != 1:
                    common_axis_dimensions = [cube.dimensions[self._common_axis]
                                              for cube in self.data]
                    dimensions[self._common_axis + 1] = u.Quantity(
                        common_axis_dimensions, unit=common_axis_dimensions[0].unit)
        return tuple(dimensions)

    @property
    def array_axis_physical_types(self):
        return [("meta.obs.sequence",)] + self.data[0].array_axis_physical_types

    @property
    def cube_like_dimensions(self):
        if not isinstance(self._common_axis, int):
            raise TypeError("Common axis must be set.")
        dimensions = list(self._dimensions)
        cube_like_dimensions = list(self._dimensions[1:])
        if dimensions[self._common_axis + 1].isscalar:
            cube_like_dimensions[self._common_axis] = u.Quantity(
                dimensions[0].value * dimensions[self._common_axis + 1].value, unit=u.pix)
        else:
            cube_like_dimensions[self._common_axis] = sum(dimensions[self._common_axis + 1])
        # Combine into single Quantity
        cube_like_dimensions = u.Quantity(cube_like_dimensions, unit=u.pix)
        return cube_like_dimensions

    @property
    def cube_like_array_axis_physical_types(self):
        if self._common_axis is None:
            raise ValueError("Common axis must be set.")
        return self.data[0].array_axis_physical_types

    def __getitem__(self, item):
        if isinstance(item, numbers.Integral):
            return self.data[item]
        # Create an empty sequence in which to place the sliced cubes.
        result = type(self)([], meta=self.meta, common_axis=self._common_axis)
        if isinstance(item, slice):
            result.data = self.data[item]
        else:
            if isinstance(item[0], numbers.Integral):
                result = self.data[item[0]][item[1:]]
            else:
                result.data = [cube[item[1:]] for cube in self.data[item[0]]]
            # Determine common axis after slicing.
            if self._common_axis is not None:
                drop_cube_axes = [isinstance(i, numbers.Integral) for i in item[1:]]
                if (len(drop_cube_axes) > self._common_axis and
                        drop_cube_axes[self._common_axis] is True):
                    result._common_axis = None
                else:
                    result._common_axis = \
                        self._common_axis - sum(drop_cube_axes[:self._common_axis])
        return result

    @property
    def index_as_cube(self):
        """
        Method to slice the NDCubesequence instance as a single cube.

        Example
        -------
        >>> # Say we have three Cubes each cube has common_axis=0 is time and shape=(3,3,3)
        >>> data_list = [cubeA, cubeB, cubeC] # doctest: +SKIP
        >>> cs = NDCubeSequence(data_list, meta=None, common_axis=0) # doctest: +SKIP
        >>> # return zeroth time slice of cubeB in via normal NDCubeSequence indexing.
        >>> cs[1,:,0,:] # doctest: +SKIP
        >>> # Return same slice using this function
        >>> cs.index_sequence_as_cube[3:6, 0, :] # doctest: +SKIP
        """
        if self._common_axis is None:
            raise ValueError("common_axis cannot be None")
        return _IndexAsCubeSlicer(self)

    @property
    def common_axis_extra_coords(self):
        if not isinstance(self._common_axis, int):
            raise ValueError("Common axis is not set.")
        # Get names and units of coords along common axis.
        axis_coord_names, axis_coord_units = utils.sequence._get_axis_extra_coord_names_and_units(
            self.data, self._common_axis)
        # Compile dictionary of common axis extra coords.
        if axis_coord_names is not None:
            return utils.sequence._get_int_axis_extra_coords(
                self.data, axis_coord_names, axis_coord_units, self._common_axis)
        else:
            return None

    @property
    def sequence_axis_coords(self):
        # Collect names of global coords in each cube.
        global_names = set.union(*[set(cube.global_coords.keys())
                                   for cube in self.data
                                   if isinstance(cube.global_coords, GlobalCoords)])
        # For each coord, combine values from each cube's global coords property.
        # If coord not present in cube, insert None.
        return dict(
            [(name, [cube.global_coords[name] if name in cube.global_coords else None
                     for cube in self.data])
             for name in global_names])

    def explode_along_axis(self, axis):
        """
        Separates slices of NDCubes in sequence along a given cube axis into
        (N-1)DCubes.

        Parameters
        ----------

        axis : `int`
            The axis along which the data is to be changed.
        """
        # if axis is None then set axis as common axis.
        if self._common_axis is not None:
            if self._common_axis != axis:
                raise ValueError("axis and common_axis should be equal.")
        # is axis is -ve then calculate the axis from the length of the dimensions of one cube
        if axis < 0:
            axis = len(self.dimensions[1::]) + axis
        # To store the resultant cube
        result_cubes = []
        # All slices are initially initialised as slice(None, None, None)
        result_cubes_slice = [slice(None, None, None)] * len(self[0].data.shape)
        # the range of the axis that needs to be sliced
        range_of_axis = self[0].data.shape[axis]
        for ndcube in self.data:
            for index in range(range_of_axis):
                # setting the slice value to the index so that the slices are done correctly.
                result_cubes_slice[axis] = index
                # appending the sliced cubes in the result_cube list
                result_cubes.append(ndcube.__getitem__(tuple(result_cubes_slice)))
        # creating a new sequence with the result_cubes keeping the meta and common axis as axis
        return self._new_instance(result_cubes, meta=self.meta)

    def __str__(self):
        return (textwrap.dedent(f"""\
                NDCubeSequence
                --------------
                Dimensions:  {self.dimensions}
                Physical Types of Axes: {self.array_axis_physical_types}
                Common Cube Axis: {self._common_axis}"""))

    def __repr__(self):
        return f"{object.__repr__(self)}\n{str(self)}"

    @classmethod
    def _new_instance(cls, data_list, meta=None, common_axis=None):
        """
        Instantiate a new instance of this class using given data.
        """
        return cls(data_list, meta=meta, common_axis=common_axis)


class NDCubeSequence(NDCubeSequenceBase):
    def plot(self, **kwargs):
        raise NotImplementedError(PLOTTING_NOT_SUPPORTED_ERROR)

    def plot_as_cube(self, **kwargs):
        raise NotImplementedError(PLOTTING_NOT_SUPPORTED_ERROR)


"""
Cube Sequence Helpers
"""


class _IndexAsCubeSlicer:
    """
    Helper class to make slicing in index_as_cube sliceable/indexable like a
    numpy array.

    Parameters
    ----------
    seq : `ndcube.NDCubeSequence`
        Object of NDCubeSequence.
    """

    def __init__(self, seq):
        self.seq = seq

    def __getitem__(self, item):
        common_axis = self.seq._common_axis
        common_axis_lengths = [int(cube.dimensions[common_axis].value) for cube in self.seq.data]
        n_cube_dims = len(self.seq.cube_like_dimensions)
        n_uncommon_cube_dims = n_cube_dims - 1
        # If item is iint or slice, turn into a tuple, filling in items
        # for unincluded axes with slice(None). This ensures it is
        # treated the same as tuple items.
        if isinstance(item, (numbers.Integral, slice)):
            item = [item] + [slice(None)] * n_uncommon_cube_dims
        else:
            # Item must therefore be tuple. Ensure it has an entry for each axis.
            item = list(item) + [slice(None)] * (n_cube_dims - len(item))
        # If common axis item is slice(None), result is trivial as common_axis is not changed.
        if item[common_axis] == slice(None):
            # Create item for slicing through the default API and slice.
            return self.seq[tuple([slice(None)] + item)]
        if isinstance(item[common_axis], numbers.Integral):
            # If common_axis item is an int or return an NDCube with dimensionality of N-1
            sequence_index, common_axis_index = \
                utils.sequence.cube_like_index_to_sequence_and_common_axis_indices(
                    item[common_axis], common_axis, common_axis_lengths)
            # Insert index for common axis in item for slicing the NDCube.
            cube_item = copy.deepcopy(item)
            cube_item[common_axis] = common_axis_index
            return self.seq.data[sequence_index][tuple(cube_item)]
        else:
            # item can now only be a tuple whose common axis item is a non-None slice object.
            # Convert item into iterable of SequenceItems and slice each cube appropriately.
            # item for common_axis must always be a slice for every cube,
            # even if it is only a length-1 slice.
            # Thus NDCubeSequence.index_as_cube can only slice away common axis if
            # item is int or item's first item is an int.
            # i.e. NDCubeSequence.index_as_cube cannot cause common_axis to become None
            # since in all cases where the common_axis is sliced away involve an NDCube
            # is returned, not an NDCubeSequence.
            # common_axis of returned sequence must be altered if axes in front of it
            # are sliced away.
            sequence_items = utils.sequence.cube_like_tuple_item_to_sequence_items(
                item, common_axis, common_axis_lengths, n_cube_dims)
            # Work out new common axis value if axes in front of it are sliced away.
            new_common_axis = common_axis - sum([isinstance(i, numbers.Integral)
                                                 for i in item[:common_axis]])
            # Copy sequence and alter the data and common axis.
            result = type(self.seq)([], meta=self.seq.meta, common_axis=new_common_axis)
            result.data = [self.seq.data[sequence_item.sequence_index][sequence_item.cube_item]
                           for sequence_item in sequence_items]
            return result<|MERGE_RESOLUTION|>--- conflicted
+++ resolved
@@ -5,12 +5,7 @@
 import astropy.units as u
 import numpy as np
 
-<<<<<<< HEAD
 from ndcube import GlobalCoords, utils
-from ndcube.mixins.sequence_plotting import NDCubeSequencePlotMixin
-=======
-from ndcube import utils
->>>>>>> e7286915
 
 __all__ = ['NDCubeSequence']
 
