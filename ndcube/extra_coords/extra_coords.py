import abc
from typing import Any, Tuple, Union, Iterable
from numbers import Integral
from functools import reduce, partial

import astropy.units as u
import numpy as np
import scipy.interpolate
from astropy.coordinates import SkyCoord
from astropy.time import Time
from astropy.wcs import WCS
from astropy.wcs.wcsapi import BaseHighLevelWCS
from astropy.wcs.wcsapi.wrappers.sliced_wcs import SlicedLowLevelWCS, sanitize_slices

from ndcube.utils.wcs import convert_between_array_and_pixel_axes
from ndcube.wcs.wrappers import CompoundLowLevelWCS

from .table_coord import (BaseTableCoordinate, MultipleTableCoordinate, QuantityTableCoordinate,
                          SkyCoordTableCoordinate, TimeTableCoordinate)

__all__ = ['ExtraCoords']


class ExtraCoordsABC(abc.ABC):
    """
    A representation of additional world coordinates associated with pixel axes.

    ExtraCoords can be initialised by either specifying a
    `~astropy.wcs.wcsapi.LowLevelWCS` object and a ``mapping``, or it can be
    built up by specifying one or more lookup tables.

    Parameters
    ----------
    wcs
        The WCS specifying the extra coordinates.
    mapping
       The mapping between the array dimensions and pixel dimensions in the
       extra coords object. This is an iterable of ``(array_dimension, pixel_dimension)`` pairs
       of length equal to the number of pixel dimensions in the extra coords.

    """
    @abc.abstractmethod
    def add(self,
            name: Union[str, Iterable[str]],
            array_dimension: Union[int, Iterable[int]],
            lookup_table: Any,
            physical_types: Union[str, Iterable[str]] = None,
            **kwargs):
        """
        Add a coordinate to this ``ExtraCoords`` based on a lookup table.

        Parameters
        ----------
        name : `str` or sequence of `str`
            The name(s) for these world coordinate(s).
        array_dimension : `int` or `tuple` of `int`
            The pixel dimension(s), in the array, to which this lookup table corresponds.
        lookup_table : `object` or sequence of `object`
            The lookup table. A `BaseTableCoordinate <.table_coord>` subclass or anything
            that can instantiate one, i.e. currently a `~astropy.time.Time`,
            `~astropy.coordinates.SkyCoord`, or a (sequence of) `~astropy.units.Quantity`.
        physical_types: `str` or iterable of `str`, optional
            Descriptor(s) of the `physical type <../data_classes.html#dimensions-and-physical-types>`_
            associated with each axis; length must match the number of dimensions in
            ``lookup_table``.
        """

    @abc.abstractmethod
    def keys(self) -> Iterable[str]:
        """
        The world axis names for all the coordinates in the extra coords.
        """

    @property
    @abc.abstractmethod
    def mapping(self) -> Iterable[Tuple[int, int]]:
        """
        The mapping between the array dimensions and pixel dimensions.

        This is an iterable of ``(array_dimension, pixel_dimension)`` pairs
        of length equal to the number of pixel dimensions in the extra coords.
        """

    @property
    @abc.abstractmethod
    def wcs(self) -> BaseHighLevelWCS:
        """
        A WCS object representing the world coordinates described by this ``ExtraCoords``.

        .. note::
            This WCS object does not map to the pixel dimensions of the array
            associated with the `.NDCube` object. It has the number of
            pixel dimensions equal to the number of inputs to the transforms to
            get the world coordinates (normally equal to the number of world
            coordinates). Therefore using this WCS directly might lead to some
            confusing results.

        """

    @property
    @abc.abstractproperty
    def is_empty(self):
        """Return True if no extra coords present, else return False."""

    @abc.abstractmethod
    def __getitem__(self, item: Union[str, int, slice, Iterable[Union[str, int, slice]]]) -> "ExtraCoordsABC":
        """
        ExtraCoords can be sliced with either a string, or a numpy like slice.

        When sliced with a string it should return a new ExtraCoords object
        with only those coordinates with the given names. When sliced with a
        numpy array like slice it should return a new ExtraCoords with the
        slice applied. Supporting step is not required and "fancy indexing" is
        not supported.
        """


class ExtraCoords(ExtraCoordsABC):
    """
    A representation of additional world coordinates associated with pixel axes.

    ExtraCoords can be initialised by either specifying a
    `~astropy.wcs.wcsapi.LowLevelWCS` object and a ``mapping``, or it can be
    built up by specifying one or more lookup tables.

    Parameters
    ----------
    wcs
        The WCS specifying the extra coordinates.
    mapping
       The mapping between the array dimensions and pixel dimensions in the
       extra coords object. This is an iterable of ``(array_dimension, pixel_dimension)`` pairs
       of length equal to the number of pixel dimensions in the extra coords.

    """
    def __init__(self, ndcube=None):
        super().__init__()

        # Setup private attributes
        self._wcs = None
        self._mapping = None

        # Lookup tables is a list of (pixel_dim, LookupTableCoord) to allow for
        # one pixel dimension having more than one lookup coord.
        self._lookup_tables = list()
        self._dropped_tables = list()

        # We need a reference to the parent NDCube
        self._ndcube = ndcube

    @classmethod
    def from_lookup_tables(cls, names, pixel_dimensions, lookup_tables, physical_types=None):
        """
        Construct a new ExtraCoords instance from lookup tables.

        This is a convience wrapper around `.add` which does not
        expose all the options available in that method.

        Parameters
        ----------
        names : `tuple` of `str`
            The names of the world coordinates.
        pixel_dimensions : `tuple` of `int`
            The pixel dimensions (in the array) to which the ``lookup_tables``
            apply. Must be the same length as ``lookup_tables``.
        lookup_tables : iterable of `object`
            The lookup tables which specify the world coordinates for the ``pixel_dimensions``.
            Must be `BaseTableCoordinate <.table_coord>` subclass instances or objects from
            which to instantiate them (see `.ExtraCoords.add`).
        physical_types: sequence of `str` or of sequences of `str`, optional
            Descriptors of the `physical types <../data_classes.html#dimensions-and-physical-types>`_
            associated with each axis in the tables. Must be the same length as ``lookup_tables``;
            and length of each element must match the number of dimensions in corresponding
            ``lookup_tables[i]``.

        Returns
        -------
        `ndcube.extra_coords.ExtraCoords`

        """
        if len(pixel_dimensions) != len(lookup_tables):
            raise ValueError(
                "The length of pixel_dimensions and lookup_tables must match."
            )

        if physical_types is None:
            physical_types = len(lookup_tables) * [physical_types]
        elif len(physical_types) != len(lookup_tables):
            raise ValueError("The number of physical types and lookup_tables must match.")

        extra_coords = cls()

        for name, pixel_dim, lookup_table, physical_type in zip(names, pixel_dimensions,
                                                                lookup_tables, physical_types):
            extra_coords.add(name, pixel_dim, lookup_table, physical_types=physical_type)

        return extra_coords

    def add(self, name, array_dimension, lookup_table, physical_types=None, **kwargs):
        # docstring in ABC

        if self._wcs is not None:
            raise ValueError(
                "Can not add a lookup_table to an ExtraCoords which was instantiated with a WCS object."
            )

        kwargs['names'] = [name] if not isinstance(name, (list, tuple)) else name

        if isinstance(lookup_table, BaseTableCoordinate):
            coord = lookup_table
        elif isinstance(lookup_table, Time):
            coord = TimeTableCoordinate(lookup_table, physical_types=physical_types, **kwargs)
        elif isinstance(lookup_table, SkyCoord):
            coord = SkyCoordTableCoordinate(lookup_table, physical_types=physical_types, **kwargs)
        elif isinstance(lookup_table, (list, tuple)):
            coord = QuantityTableCoordinate(*lookup_table, physical_types=physical_types, **kwargs)
        elif isinstance(lookup_table, u.Quantity):
            coord = QuantityTableCoordinate(lookup_table, physical_types=physical_types, **kwargs)
        else:
            raise TypeError(f"The input type {type(lookup_table)} isn't supported")

        self._lookup_tables.append((array_dimension, coord))

        # Sort the LUTs so that the mapping and the wcs are ordered in pixel dim order
        self._lookup_tables = list(sorted(self._lookup_tables,
                                          key=lambda x: x[0] if isinstance(x[0], Integral) else x[0][0]))

    @property
    def _name_lut_map(self):
        """
        Map of world names to the corresponding `.LookupTableCoord`
        """
        return {lut[1].wcs.world_axis_names: lut for lut in self._lookup_tables}

    def keys(self):
        # docstring in ABC
        if not self.wcs:
            return tuple()

        return tuple(self.wcs.world_axis_names) if self.wcs.world_axis_names else None

    @property
    def mapping(self):
        # docstring in ABC
        if self._mapping:
            return self._mapping

        # If mapping is not set but lookup_tables is empty then the extra
        # coords is empty, so there is no mapping.
        if not self._lookup_tables:
            return tuple()

        # The mapping is from the array index (position in the list) to the
        # pixel dimensions (numbers in the list)
        lts = [list([lt[0]] if isinstance(lt[0], Integral) else lt[0]) for lt in self._lookup_tables]
        converter = partial(convert_between_array_and_pixel_axes, naxes=len(self._ndcube.dimensions))
        pixel_indicies = [list(converter(np.array(ids))) for ids in lts]
        return tuple(reduce(list.__add__, pixel_indicies))

    @mapping.setter
    def mapping(self, mapping):
        if self._mapping is not None:
            raise AttributeError("Can't set mapping if a mapping has already been specified.")

        if self._lookup_tables:
            raise AttributeError(
                "Can't set mapping manually when ExtraCoords is built from lookup tables."
            )

        if self._wcs is not None:
            if not max(mapping) <= self._wcs.pixel_n_dim - 1:
                raise ValueError(
                    "Values in the mapping can not be larger than the number of pixel dimensions in the WCS."
                )

        self._mapping = mapping

    @property
    def wcs(self):
        # docstring in ABC
        if self._wcs is not None:
            return self._wcs

        if not self._lookup_tables:
            return None

        tcoords = set(lt[1] for lt in self._lookup_tables)
        # created a sorted list of unique items
        _tmp = set()  # a temporary set
        tcoords = [x[1] for x in self._lookup_tables if x[1] not in _tmp and _tmp.add(x[1]) is None]
        return MultipleTableCoordinate(*tcoords).wcs

    @wcs.setter
    def wcs(self, wcs):
        if self._wcs is not None:
            raise AttributeError(
                "Can't set wcs if a WCS has already been specified."
            )

        if self._lookup_tables:
            raise AttributeError(
                "Can't set wcs manually when ExtraCoords is built from lookup tables."
            )

        if self._mapping is not None:
            if not max(self._mapping) <= wcs.pixel_n_dim - 1:
                raise ValueError(
                    "Values in the mapping can not be larger than the number of pixel dimensions in the WCS."
                )

        self._wcs = wcs

    @property
    def is_empty(self):
        # docstring in ABC
        if not self._wcs and not self._lookup_tables:
            return True
        else:
            return False

    def _getitem_string(self, item):
        """
        Slice the Extracoords based on axis names.
        """

        for names, lut in self._name_lut_map.items():
            if item in names:
                new_ec = ExtraCoords(ndcube=self._ndcube)
                new_ec._lookup_tables = [lut]
                return new_ec

        raise KeyError(f"Can't find the world axis named {item} in this ExtraCoords object.")

    def _getitem_lookup_tables(self, item):
        """
        Apply an array slice to the lookup tables.

        Returns a new ExtraCoords object with modified lookup tables.
        """
        dropped_tables = set()
        new_lookup_tables = set()
        ndims = max([lut[0] if isinstance(lut[0], Integral) else max(lut[0])
                     for lut in self._lookup_tables]) + 1
        # Determine how many dimensions will be dropped by slicing below each dimension.
        if isinstance(item, Integral):
            n_dropped_dims = np.ones(ndims, dtype=int)
            item = tuple([item] + [slice(None)] * (ndims - 1))
        elif isinstance(item, slice):
            n_dropped_dims = np.zeros(ndims, dtype=int)
            item = tuple([item] + [slice(None)] * (ndims - 1))
        else:
            item = list(item) + [slice(None)] * (ndims - len(item))
            n_dropped_dims = np.cumsum([isinstance(i, Integral) for i in item])
        for lut_axis, lut in self._lookup_tables:
            lut_axes = (lut_axis,) if not isinstance(lut_axis, tuple) else lut_axis
            new_lut_axes = tuple(ax - n_dropped_dims[ax] for ax in lut_axes)
            lut_slice = tuple(item[i] for i in lut_axes)
            if isinstance(lut_slice, tuple) and len(lut_slice) == 1:
                lut_slice = lut_slice[0]

            sliced_lut = lut[lut_slice]

            if sliced_lut.is_scalar():
                dropped_tables.add(sliced_lut)
            else:
                new_lookup_tables.add((new_lut_axes, sliced_lut))
        new_extra_coords = type(self)()
        new_extra_coords._lookup_tables = list(new_lookup_tables)
        new_extra_coords._dropped_tables = list(dropped_tables)
        return new_extra_coords

    def _getitem_wcs(self, item):
        item = sanitize_slices(item, self.wcs.pixel_n_dim)

        # It's valid to slice down the EC such that there is nothing left,
        # which is not a valid way to slice the WCS
        if len(item) == self.wcs.pixel_n_dim and all(isinstance(i, Integral) for i in item):
            return type(self)()

        subwcs = self.wcs[item]

        new_mapping = [self.mapping[i] for i, subitem in enumerate(item) if not isinstance(subitem, Integral)]

        new_ec = type(self)()
        new_ec.wcs = subwcs
        new_ec.mapping = new_mapping
        return new_ec

    def __getitem__(self, item):
        # docstring in ABC
        if isinstance(item, str):
            return self._getitem_string(item)

        if self._wcs:
            return self._getitem_wcs(item)

        elif self._lookup_tables:
            return self._getitem_lookup_tables(item)

        # If we get here this object is empty, so just return an empty extra coords
        # This is done to simplify the slicing in NDCube
        return self

    @property
    def dropped_world_dimensions(self):
        """
        Return an APE-14 like representation of any sliced out world dimensions.
        """

        if self._wcs:
            if isinstance(self._wcs, SlicedLowLevelWCS):
                return self._wcs.dropped_world_dimensions

        if self._lookup_tables or self._dropped_tables:
            mtc = MultipleTableCoordinate(*[lt[1] for lt in self._lookup_tables])
            mtc._dropped_coords = self._dropped_tables

            return mtc.dropped_world_dimensions

        return dict()

<<<<<<< HEAD
    def interpolate(self, new_array_grids, ndcube=None, **kwargs):
        """Interpolate all extra coords to new array index grids.

        One new array index grid must be supplied for each array axis in array-axis order.

        Parameters
        ----------
        new_array_grids: iterable of array-likes or `None`
            The array index values at which the the new values of the coords are desired.
            An array for each array axis must be given.
            If None given for an axis, no interpolation is performed for coords
            corresponding to that axis.

        ndcube: `~ndcube.NDCube`
            The NDCube instance with which the output ExtraCoords object is associated.

        Returns
        -------
        new_ec: `~ndcube.extra_coords.ExtraCoords`
            A new ExtraCoords object holding the interpolated coords.

        """
        new_ec = type(self)(ndcube)
        if self.is_empty:
            return new_ec
        cube_dims = self._ndcube.dimensions.value.astype(int)
        naxes = len(cube_dims)
        if len(new_array_grids) != naxes:
            raise ValueError("new_array_grids must have an entry for each array axis."
                             f"num. array axes: {naxes}; "
                             f"num. new array grids: {len(new_array_grids)}")
        array_order_mapping = convert_between_array_and_pixel_axes(np.asarray(self.mapping), naxes)
        old_array_grids = [None if new_grid is None else np.arange(dim)
                           for new_grid, dim in zip(new_array_grids, cube_dims)]
        # For SkyCoords, two keys must be done at once.
        # Define list for tracking which keys should be skipped for this reason.
        skip = []
        i = -1
        for key in self.keys():
            # If a key has already been handled because it is linked to a SkyCoord
            # also linked to a previous key, skip it.
            if key in skip:
                continue
            # Counter must be incremented here as there can be more keys than lookup tables.
            # Skipped keys point to a table already handled by a previous iteration.
            # So only move to next lookup table (i.e. increment i) if key is not skipped.
            i += 1
            aom = array_order_mapping[i]
            lut = self._lookup_tables[i]
            if new_array_grids[aom] is None:
                new_coord = lut[1]
                name = key
            else:
                table = lut[1].table
                if isinstance(table, tuple):
                    table = table[0]
                if isinstance(table, SkyCoord):
                    # Special-case SkyCoord as even when 1-D it has 2 components, lon and lat.
                    # Find other key corresponding to this SkyCoord.
                    sky_key = None
                    remaining_keys = list(self.keys())[i:]
                    j = 0
                    while not sky_key:
                        j += 1
                        next_key = remaining_keys[j]
                        if isinstance(self[next_key]._lookup_tables[0][1],
                                      SkyCoordTableCoordinate):
                            sky_key = next_key
                    # Interpolate lon and lat components separately then recombine into a SkyCoord.
                    celestial_names = dict(
                        [(item, key)
                         for key, item in table.representation_component_names.items()])
                    lon = getattr(table, celestial_names["lon"])
                    lat = getattr(table, celestial_names["lat"]).to(lon.unit)
                    lon_interp = scipy.interpolate.interp1d(old_array_grids[aom], lon.value)
                    lat_interp = scipy.interpolate.interp1d(old_array_grids[aom], lat.value)
                    new_lon = lon_interp(new_array_grids[aom])
                    new_lat = lat_interp(new_array_grids[aom])
                    new_coord = SkyCoord(new_lon, new_lat, unit=lon.unit,
                                         frame=table.frame)
                    # Set name to include sky_key as SKyCoords extra coords require two names.
                    name = (key, sky_key)
                    # Make sure to skip sky_key when it's turn in loop comes.
                    # Otherwise the SkyCoord will be duplicated.
                    skip.append(sky_key)
                else:
                    # Handle other coord types in a more standard way.
                    if isinstance(table, Time):
                        table_values = table.mjd
                    elif isinstance(table, u.Quantity):
                        table_values = table.value
                    else:
                        raise TypeError(f"Unrecognized lookup table type: {table}")
                    lut_interp = scipy.interpolate.interp1d(old_array_grids[aom], table_values)
                    new_table_values = lut_interp(new_array_grids[aom])
                    if isinstance(table, Time):
                        new_coord = Time(new_table_values, scale=table.scale, format="mjd")
                    else:
                        new_coord = u.Quantity(new_table_values, unit=table.unit)
                    name = key
            new_ec.add(name, int(aom), new_coord, physical_types=lut[1].physical_types)
        return new_ec
=======
    @property
    def cube_wcs(self):
        """Produce a WCS that describes the associated NDCube with just the extra coords.

        For NDCube pixel axes without any extra coord, dummy axes are inserted.
        """
        wcses = [self.wcs]
        mapping = list(self.mapping)
        dummy_axes = self._cube_array_axes_without_extra_coords
        n_dummy_axes = len(dummy_axes)
        if n_dummy_axes > 0:
            dummy_wcs = WCS(naxis=n_dummy_axes)
            dummy_wcs.wcs.crpix = [1] * n_dummy_axes
            dummy_wcs.wcs.cdelt = [1] * n_dummy_axes
            dummy_wcs.wcs.crval = [0] * n_dummy_axes
            dummy_wcs.wcs.ctype = ["PIXEL"] * n_dummy_axes
            dummy_wcs.wcs.cunit = ["pix"] * n_dummy_axes
            wcses.append(dummy_wcs)
            mapping += list(dummy_axes)
        return CompoundLowLevelWCS(*wcses, mapping=mapping)

    @property
    def _cube_array_axes_without_extra_coords(self):
        """Return the array axes not associated with any extra coord."""
        return set(range(len(self._ndcube.dimensions))) - set(self.mapping)
>>>>>>> 25fe62ea

    def __str__(self):
        classname = self.__class__.__name__
        elements = [f"{', '.join(table.names)} ({axes}) {table.physical_types}: {table}"
                    for axes, table in self._lookup_tables]
        length = len(classname) + 2 * len(elements) + sum(len(e) for e in elements)
        if length > np.get_printoptions()['linewidth']:
            joiner = ',\n ' + len(classname) * ' '
        else:
            joiner = ', '

        return f"{classname}({joiner.join(elements)})"

    def __repr__(self):
        return f"{object.__repr__(self)}\n{self}"<|MERGE_RESOLUTION|>--- conflicted
+++ resolved
@@ -419,7 +419,6 @@
 
         return dict()
 
-<<<<<<< HEAD
     def interpolate(self, new_array_grids, ndcube=None, **kwargs):
         """Interpolate all extra coords to new array index grids.
 
@@ -522,7 +521,7 @@
                     name = key
             new_ec.add(name, int(aom), new_coord, physical_types=lut[1].physical_types)
         return new_ec
-=======
+
     @property
     def cube_wcs(self):
         """Produce a WCS that describes the associated NDCube with just the extra coords.
@@ -548,7 +547,6 @@
     def _cube_array_axes_without_extra_coords(self):
         """Return the array axes not associated with any extra coord."""
         return set(range(len(self._ndcube.dimensions))) - set(self.mapping)
->>>>>>> 25fe62ea
 
     def __str__(self):
         classname = self.__class__.__name__
